--- conflicted
+++ resolved
@@ -15,13 +15,11 @@
 *.pem
 signing_keys.json
 
-<<<<<<< HEAD
 # SAML private keys - NEVER commit these!
 private_key.der
 private_key.base64
 private_key*.txt
 *.der
-=======
 # SSL/TLS Certificates
 certs/*.crt
 certs/*.pem
@@ -35,7 +33,6 @@
 # Allow certificate documentation
 !certs/README.md
 !certs/.gitignore
->>>>>>> e41aae19
 
 # OS
 .DS_Store
