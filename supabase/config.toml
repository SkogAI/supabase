--- conflicted
+++ resolved
@@ -93,11 +93,7 @@
 # External URL of the API server that frontend connects to.
 api_url = "https://tavern.skogai.se"
 # OpenAI API Key to use for Supabase AI in the Supabase Studio.
-<<<<<<< HEAD
-openai_api_key = "env(SUPABASE_OPENAI_API_KEY)"
-=======
 OPENAI_API_KEY = "env(OPENAI_API_KEY)"
->>>>>>> d738890a
 
 # Email testing server. Emails sent with the local dev setup are not actually sent - rather, they
 # are monitored, and you can view the emails that would have been sent from the web interface.
@@ -111,13 +107,8 @@
 # admin_email = "admin@email.com"
 # sender_name = "Admin"
 
-<<<<<<< HEAD
-[storage]
-enabled = false  # Temporarily disabled due to CLI v2.34.3 compatibility issue
-=======
 # [storage]
 # enabled = true # Temporarily disabled due to CLI v2.34.3 compatibility issue
->>>>>>> d738890a
 # The maximum file size allowed (e.g. "5MB", "500KB").
 # file_size_limit = "50MiB"
 
@@ -276,22 +267,11 @@
 # enroll_enabled = true
 # verify_enabled = true
 
-<<<<<<< HEAD
-# Use an external OAuth provider. The full list of providers are: `apple`, `azure`, `bitbucket`,
-# `discord`, `facebook`, `github`, `gitlab`, `google`, `keycloak`, `linkedin_oidc`, `notion`, `twitch`,
-# `twitter`, `slack`, `spotify`, `workos`, `zoom`.
-[auth.external.apple]
-enabled = false
-client_id = ""
-# DO NOT commit your OAuth provider secret to git. Use environment variable substitution instead:
-secret = "env(SUPABASE_AUTH_EXTERNAL_APPLE_SECRET)"
-=======
 
 [auth.external.github]
 enabled = true
 client_id = "env(GITHUB_CLIENT_ID)"
 secret = "env(GITHUB_CLIENT_SECRET)"
->>>>>>> d738890a
 # Overrides the default auth redirectUrl.
 redirect_uri = "http://localhost:54321/auth/v1/callback"
 # Overrides the default auth provider URL. Used to support self-hosted gitlab, single-tenant Azure,
