--- conflicted
+++ resolved
@@ -2,43 +2,11 @@
 -- SEED DATA FOR LOCAL DEVELOPMENT AND TESTING
 -- ============================================================================
 -- This file is automatically loaded when running `supabase db reset`
-<<<<<<< HEAD
--- Referenced in: supabase/config.toml -> [db.seed] section
---
--- ⚠️  WARNING: DO NOT USE THIS FOR PRODUCTION DATA!
--- This file contains test credentials and mock data for development only.
---
--- ============================================================================
--- WHAT THIS FILE DOES
--- ============================================================================
--- 1. Creates test users in auth.users with authentication credentials
--- 2. Automatically triggers profile creation via handle_new_user() function
--- 3. Seeds sample posts for each user to demonstrate RLS policies
--- 4. Provides verification summary of seeded data
---
--- ============================================================================
--- HOW TO USE TEST USERS
--- ============================================================================
--- Test users can log in with these credentials:
---   alice@example.com    | password123
---   bob@example.com      | password123
---   charlie@example.com  | password123
---
--- For manual RLS testing in SQL, set the auth context:
---   SET request.jwt.claim.sub = '00000000-0000-0000-0000-000000000001'; -- Alice
---   SET request.jwt.claim.sub = '00000000-0000-0000-0000-000000000002'; -- Bob
---   SET request.jwt.claim.sub = '00000000-0000-0000-0000-000000000003'; -- Charlie
---
--- Then run queries to test RLS policies:
---   SELECT * FROM posts; -- Should only see published posts + own drafts
---   UPDATE posts SET title = 'New Title' WHERE id = '...'; -- Should only work on own posts
---
-=======
 -- DO NOT use this for production data!
 --
 -- For complete documentation, see: supabase/README.md (Seed Data section)
 
->>>>>>> 48c668f5
+
 -- ============================================================================
 -- SEED CONFIGURATION
 -- ============================================================================
@@ -63,79 +31,6 @@
 -- IMPORTANT: These are for LOCAL DEVELOPMENT ONLY!
 -- Never use these credentials in production.
 -- ============================================================================
-<<<<<<< HEAD
-=======
--- Note: In production, users are created via Supabase Auth
--- For local testing, we'll create auth users first (changed from profiles-only approach), then profiles
-
--- Create auth users (required for foreign key constraint)
-INSERT INTO auth.users (
-    id,
-    instance_id,
-    aud,
-    role,
-    email,
-    encrypted_password,
-    email_confirmed_at,
-    created_at,
-    updated_at,
-    raw_app_meta_data,
-    raw_user_meta_data,
-    is_super_admin,
-    confirmation_token,
-    recovery_token
-)
-VALUES
-    (
-        '00000000-0000-0000-0000-000000000001',
-        '00000000-0000-0000-0000-000000000000',
-        'authenticated',
-        'authenticated',
-        'alice@example.com',
-        crypt('password123', gen_salt('bf')),
-        NOW() - INTERVAL '30 days',
-        NOW() - INTERVAL '30 days',
-        NOW() - INTERVAL '30 days',
-        '{"provider": "email", "providers": ["email"]}',
-        '{"username": "alice", "full_name": "Alice Johnson"}',
-        false,
-        '',
-        ''
-    ),
-    (
-        '00000000-0000-0000-0000-000000000002',
-        '00000000-0000-0000-0000-000000000000',
-        'authenticated',
-        'authenticated',
-        'bob@example.com',
-        crypt('password123', gen_salt('bf')),
-        NOW() - INTERVAL '25 days',
-        NOW() - INTERVAL '25 days',
-        NOW() - INTERVAL '25 days',
-        '{"provider": "email", "providers": ["email"]}',
-        '{"username": "bob", "full_name": "Bob Smith"}',
-        false,
-        '',
-        ''
-    ),
-    (
-        '00000000-0000-0000-0000-000000000003',
-        '00000000-0000-0000-0000-000000000000',
-        'authenticated',
-        'authenticated',
-        'charlie@example.com',
-        crypt('password123', gen_salt('bf')),
-        NOW() - INTERVAL '20 days',
-        NOW() - INTERVAL '20 days',
-        NOW() - INTERVAL '20 days',
-        '{"provider": "email", "providers": ["email"]}',
-        '{"username": "charlie", "full_name": "Charlie Davis"}',
-        false,
-        '',
-        ''
-    )
-ON CONFLICT (id) DO NOTHING;
->>>>>>> 48c668f5
 
 -- Insert test users into auth.users
 -- The handle_new_user() trigger will automatically create their profiles
@@ -354,13 +249,8 @@
     user_count INTEGER;
     profile_count INTEGER;
     post_count INTEGER;
-<<<<<<< HEAD
-    published_count INTEGER;
-    draft_count INTEGER;
-=======
     category_count INTEGER;
     post_category_count INTEGER;
->>>>>>> 48c668f5
 BEGIN
     SELECT COUNT(*) INTO user_count FROM auth.users WHERE id IN (
         '00000000-0000-0000-0000-000000000001',
@@ -369,53 +259,13 @@
     );
     SELECT COUNT(*) INTO profile_count FROM public.profiles;
     SELECT COUNT(*) INTO post_count FROM public.posts;
-<<<<<<< HEAD
-    SELECT COUNT(*) INTO published_count FROM public.posts WHERE published = true;
-    SELECT COUNT(*) INTO draft_count FROM public.posts WHERE published = false;
-=======
     SELECT COUNT(*) INTO category_count FROM public.categories;
     SELECT COUNT(*) INTO post_category_count FROM public.post_categories;
->>>>>>> 48c668f5
 
     RAISE NOTICE '';
     RAISE NOTICE '================================================================================';
     RAISE NOTICE '🌱 SEED DATA LOADED SUCCESSFULLY';
     RAISE NOTICE '================================================================================';
-<<<<<<< HEAD
-    RAISE NOTICE '';
-    RAISE NOTICE '📊 Data Summary:';
-    RAISE NOTICE '  • Auth Users:      % (with authentication credentials)', user_count;
-    RAISE NOTICE '  • User Profiles:   % (auto-created via trigger)', profile_count;
-    RAISE NOTICE '  • Total Posts:     % (% published, % drafts)', post_count, published_count, draft_count;
-    RAISE NOTICE '';
-    RAISE NOTICE '👥 Test User Credentials (LOCAL DEVELOPMENT ONLY):';
-    RAISE NOTICE '  ┌─────────────────────────┬──────────────────────────────────────┐';
-    RAISE NOTICE '  │ Email                   │ Password                             │';
-    RAISE NOTICE '  ├─────────────────────────┼──────────────────────────────────────┤';
-    RAISE NOTICE '  │ alice@example.com       │ password123                          │';
-    RAISE NOTICE '  │ bob@example.com         │ password123                          │';
-    RAISE NOTICE '  │ charlie@example.com     │ password123                          │';
-    RAISE NOTICE '  └─────────────────────────┴──────────────────────────────────────┘';
-    RAISE NOTICE '';
-    RAISE NOTICE '🔐 User IDs for RLS Testing:';
-    RAISE NOTICE '  • Alice:   00000000-0000-0000-0000-000000000001';
-    RAISE NOTICE '  • Bob:     00000000-0000-0000-0000-000000000002';
-    RAISE NOTICE '  • Charlie: 00000000-0000-0000-0000-000000000003';
-    RAISE NOTICE '';
-    RAISE NOTICE '💡 Quick Testing Tips:';
-    RAISE NOTICE '  1. Login via Supabase Studio: http://localhost:8000';
-    RAISE NOTICE '  2. Test auth in your app using the credentials above';
-    RAISE NOTICE '  3. Test RLS policies with: SET request.jwt.claim.sub = ''<user_id>'';';
-    RAISE NOTICE '  4. View Studio tables to see seeded data';
-    RAISE NOTICE '';
-    RAISE NOTICE '📝 Example RLS Test:';
-    RAISE NOTICE '  -- Set context as Alice';
-    RAISE NOTICE '  SET request.jwt.claim.sub = ''00000000-0000-0000-0000-000000000001'';';
-    RAISE NOTICE '  -- Should see published posts + Alice''s drafts only';
-    RAISE NOTICE '  SELECT title, published, user_id FROM posts;';
-    RAISE NOTICE '';
-    RAISE NOTICE '⚠️  Remember: This is test data for LOCAL DEVELOPMENT ONLY!';
-=======
     RAISE NOTICE 'Profiles created: %', profile_count;
     RAISE NOTICE 'Posts created: %', post_count;
     RAISE NOTICE 'Categories: %', category_count;
@@ -439,7 +289,6 @@
     RAISE NOTICE '  Run test suite: npm run test:rls';
     RAISE NOTICE '';
     RAISE NOTICE 'See supabase/README.md for complete seed data documentation';
->>>>>>> 48c668f5
     RAISE NOTICE '================================================================================';
     RAISE NOTICE '';
 END $$;