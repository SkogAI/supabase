--- conflicted
+++ resolved
@@ -31,18 +31,15 @@
 -- IMPORTANT: These are for LOCAL DEVELOPMENT ONLY!
 -- Never use these credentials in production.
 -- ============================================================================
-<<<<<<< HEAD
 -- Note: In production, users are created via Supabase Auth
 -- For local testing, we create auth users with metadata in raw_user_meta_data.
 -- The handle_new_user() trigger (defined in migrations) automatically creates
 -- corresponding profile entries when users are inserted into auth.users.
 
 -- Create auth users (profiles are auto-created by handle_new_user() trigger)
-=======
 
 -- Insert test users into auth.users
 -- The handle_new_user() trigger will automatically create their profiles
->>>>>>> 7f2bf678
 INSERT INTO auth.users (
     instance_id,
     id,
@@ -76,15 +73,12 @@
         '{"provider":"email","providers":["email"]}',
         '{"username":"alice","full_name":"Alice Johnson","avatar_url":"https://api.dicebear.com/7.x/avataaars/svg?seed=Alice"}',
         NOW() - INTERVAL '30 days',
-<<<<<<< HEAD
         '{"provider": "email", "providers": ["email"]}',
         '{"username": "alice", "full_name": "Alice Johnson", "avatar_url": "https://api.dicebear.com/7.x/avataaars/svg?seed=Alice"}',
         false,
-=======
         NOW() - INTERVAL '30 days',
         '',
         '',
->>>>>>> 7f2bf678
         '',
         ''
     ),
@@ -101,15 +95,12 @@
         '{"provider":"email","providers":["email"]}',
         '{"username":"bob","full_name":"Bob Smith","avatar_url":"https://api.dicebear.com/7.x/avataaars/svg?seed=Bob"}',
         NOW() - INTERVAL '25 days',
-        NOW() - INTERVAL '25 days',
-<<<<<<< HEAD
         '{"provider": "email", "providers": ["email"]}',
         '{"username": "bob", "full_name": "Bob Smith", "avatar_url": "https://api.dicebear.com/7.x/avataaars/svg?seed=Bob"}',
         false,
-=======
-        '',
-        '',
->>>>>>> 7f2bf678
+        NOW() - INTERVAL '25 days',
+        '',
+        '',
         '',
         ''
     ),
@@ -126,21 +117,17 @@
         '{"provider":"email","providers":["email"]}',
         '{"username":"charlie","full_name":"Charlie Davis","avatar_url":"https://api.dicebear.com/7.x/avataaars/svg?seed=Charlie"}',
         NOW() - INTERVAL '20 days',
-        NOW() - INTERVAL '20 days',
-<<<<<<< HEAD
         '{"provider": "email", "providers": ["email"]}',
         '{"username": "charlie", "full_name": "Charlie Davis", "avatar_url": "https://api.dicebear.com/7.x/avataaars/svg?seed=Charlie"}',
         false,
-=======
-        '',
-        '',
->>>>>>> 7f2bf678
+        NOW() - INTERVAL '20 days',
+        '',
+        '',
         '',
         ''
     )
 ON CONFLICT (id) DO NOTHING;
 
-<<<<<<< HEAD
 -- Update profile bios (profiles are already created by trigger, just add bio field)
 UPDATE public.profiles 
 SET bio = 'Software engineer and open source enthusiast. Love building with Supabase!'
@@ -152,7 +139,6 @@
 
 UPDATE public.profiles 
 SET bio = 'Designer and developer hybrid. Creating beautiful UX.'
-=======
 -- Update profiles with additional bio information
 -- The profiles should have been created by the trigger, but we'll update them with more details
 UPDATE public.profiles SET
@@ -168,7 +154,6 @@
 UPDATE public.profiles SET
     bio = 'Designer and developer hybrid. Creating beautiful UX.',
     updated_at = NOW() - INTERVAL '19 days'
->>>>>>> 7f2bf678
 WHERE id = '00000000-0000-0000-0000-000000000003';
 
 -- ============================================================================
