# Supabase Edge Functions

Edge Functions are server-side TypeScript functions that run on Deno, distributed globally at the edge for low latency.

## Directory Structure

```
functions/
├── README.md
├── deno.json         # Deno configuration and import maps
<<<<<<< HEAD
└── hello-world/
    ├── index.ts      # Main function code
=======
>>>>>>> e45817a5
├── hello-world/
│   ├── index.ts      # Example: Basic function with auth & database
│   └── test.ts       # Unit tests
├── openai-chat/
│   ├── index.ts      # Example: OpenAI direct integration
│   └── test.ts       # Unit tests
└── openrouter-chat/
    ├── index.ts      # Example: OpenRouter (100+ AI models)
<<<<<<< HEAD
├── deno.json         # Deno configuration and import maps
└── hello-world/
    ├── index.ts      # Main function code
=======
>>>>>>> e45817a5
    └── test.ts       # Unit tests
```

## Development

### Configuration

The `deno.json` file provides:
<<<<<<< HEAD
=======

>>>>>>> e45817a5
- **Import Maps**: Centralized dependency management with shorthand imports
- **Compiler Options**: TypeScript configuration for strict type checking
- **Linting Rules**: Consistent code quality standards
- **Formatting**: Automated code formatting settings

You can use import maps in your functions:

```typescript
// Instead of: import { serve } from "https://deno.land/std@0.168.0/http/server.ts";
import { serve } from "std/http/server.ts";

// Instead of: import { createClient } from "https://esm.sh/@supabase/supabase-js@2";
import { createClient } from "@supabase/supabase-js";
```

### Creating a New Function

```bash
supabase functions new <function-name>
```

This creates a new directory with a template `index.ts` file.

### Running Functions Locally

```bash
# Serve all functions
supabase functions serve

# Serve a specific function
supabase functions serve <function-name>

# Serve with custom port
supabase functions serve --port 54322
```

### Testing Functions

```bash
# Run tests for a specific function
cd supabase/functions/<function-name>
deno test --allow-all test.ts

# Run tests with Supabase running
supabase start
deno test --allow-all test.ts
```

### Testing with curl

```bash
# Basic test
curl -i http://localhost:54321/functions/v1/hello-world \
  -H "Content-Type: application/json" \
  -d '{"name": "World"}'

# With authentication
curl -i http://localhost:54321/functions/v1/hello-world \
  -H "Authorization: Bearer YOUR_JWT_TOKEN" \
  -H "Content-Type: application/json" \
  -d '{"name": "User"}'
```

## Deployment

### Deploy All Functions

```bash
supabase functions deploy
```

### Deploy Specific Function

```bash
supabase functions deploy <function-name>
```

### Deploy with No JWT Verification (not recommended for production)

```bash
supabase functions deploy <function-name> --no-verify-jwt
```

## Best Practices

### 1. **Error Handling**

Always wrap your function logic in try-catch blocks:

```typescript
serve(async (req: Request) => {
  try {
    // Your logic here
    return new Response(JSON.stringify({ success: true }), {
      headers: { "Content-Type": "application/json" },
      status: 200,
    });
  } catch (error) {
    console.error("Function error:", error);
    return new Response(JSON.stringify({ error: error.message }), {
      headers: { "Content-Type": "application/json" },
      status: 500,
    });
  }
});
```

### 2. **CORS Headers**

Always include CORS headers for browser requests:

```typescript
const corsHeaders = {
  "Access-Control-Allow-Origin": "*",
  "Access-Control-Allow-Headers":
    "authorization, x-client-info, apikey, content-type",
};

// Handle OPTIONS requests
if (req.method === "OPTIONS") {
  return new Response("ok", { headers: corsHeaders });
}
```

### 3. **Authentication**

Use the Supabase client with the user's JWT:

```typescript
import { createClient } from "https://esm.sh/@supabase/supabase-js@2";

const supabaseClient = createClient(
  Deno.env.get("SUPABASE_URL") ?? "",
  Deno.env.get("SUPABASE_ANON_KEY") ?? "",
  {
    global: {
      headers: { Authorization: req.headers.get("Authorization")! },
    },
  },
);

const {
  data: { user },
} = await supabaseClient.auth.getUser();
```

### 4. **Environment Variables**

Access environment variables via Deno.env:

```typescript
const apiKey = Deno.env.get("THIRD_PARTY_API_KEY");
```

Set secrets in Supabase Dashboard or via CLI:

```bash
supabase secrets set THIRD_PARTY_API_KEY=your_key_here
```

### 5. **Keep Functions Small**

- Minimize cold start time
- Keep dependencies minimal
- Use dynamic imports for heavy modules

### 6. **Type Safety**

Define interfaces for request/response:

```typescript
interface RequestBody {
  name: string;
  email: string;
}

interface ResponseBody {
  success: boolean;
  data?: any;
  error?: string;
}
```

### 7. **Logging**

Use console methods for logging (visible in Supabase Dashboard):

```typescript
console.log("Info message");
console.error("Error message");
console.warn("Warning message");
```

View logs:

```bash
# Local
supabase functions logs <function-name>

# Production
supabase functions logs <function-name> --tail
```

## Common Patterns

### Database Operations

```typescript
const supabaseClient = createClient(
  Deno.env.get("SUPABASE_URL") ?? "",
  Deno.env.get("SUPABASE_SERVICE_ROLE_KEY") ?? "",
);

const { data, error } = await supabaseClient
  .from("table_name")
  .select("*")
  .eq("id", userId);
```

### Calling External APIs

```typescript
const response = await fetch("https://api.example.com/data", {
  method: "POST",
  headers: {
    "Content-Type": "application/json",
    Authorization: `Bearer ${apiKey}`,
  },
  body: JSON.stringify({ data: "example" }),
});

const result = await response.json();
```

**Example: AI Provider Integration**

We provide two AI integration examples:

1. **openai-chat** - Direct OpenAI integration
   - Uses OpenAI API directly
   - Access to GPT models
   - See function for implementation details

2. **openrouter-chat** - OpenRouter integration
   - Access to 100+ AI models (GPT-4, Claude, Gemini, Llama, etc.)
   - Automatic fallbacks and cost optimization
   - Single API for multiple providers
   - See function for implementation details

Both examples demonstrate:
<<<<<<< HEAD
=======

>>>>>>> e45817a5
- External API calls
- Environment variable handling
- Error handling for API failures
- User authentication with Supabase Auth
- CORS configuration

See [OPENAI_SETUP.md](../../OPENAI_SETUP.md) for complete setup instructions

### Scheduled Functions (via cron)

```typescript
// Use GitHub Actions or external cron service to trigger
// See: .github/workflows/ for examples
```

## Performance Tips

1. **Cache Expensive Operations**: Use Deno KV for caching
2. **Minimize Dependencies**: Only import what you need
3. **Use Streaming**: For large responses, use streaming responses
4. **Connection Pooling**: Reuse database connections
5. **Monitor Performance**: Check function logs for execution time

## Debugging

### Local Debugging with Inspector

```bash
# Start with inspector
supabase functions serve --inspect-brk

# Connect Chrome DevTools to chrome://inspect
```

### Common Issues

**Issue**: Function not found

- **Solution**: Ensure function is deployed and name matches exactly

**Issue**: CORS errors

- **Solution**: Add proper CORS headers to all responses

**Issue**: Authentication fails

- **Solution**: Verify JWT is being passed correctly in Authorization header

**Issue**: Environment variables undefined

- **Solution**: Set secrets via `supabase secrets set` or in Dashboard

## Security

- **Never** commit secrets or API keys
- **Always** validate input data
- **Use** RLS policies for database operations
- **Limit** function permissions (use service role key carefully)
- **Implement** rate limiting for public endpoints
- **Validate** JWT tokens for authenticated endpoints

## Resources

- [Supabase Edge Functions Docs](https://supabase.com/docs/guides/functions)
- [Deno Manual](https://deno.land/manual)
- [Deno Deploy](https://deno.com/deploy/docs)
- [Edge Function Examples](https://github.com/supabase/supabase/tree/master/examples/edge-functions)

## CI/CD

All edge functions are automatically:

- **Linted** on PR (via `deno lint`)
- **Type-checked** on PR (via `deno check`)
- **Tested** on PR (via `deno test`)
- **Deployed** on merge to main (via GitHub Actions)

See `.github/workflows/edge-functions-test.yml` and `.github/workflows/deploy.yml` for details.<|MERGE_RESOLUTION|>--- conflicted
+++ resolved
@@ -8,11 +8,6 @@
 functions/
 ├── README.md
 ├── deno.json         # Deno configuration and import maps
-<<<<<<< HEAD
-└── hello-world/
-    ├── index.ts      # Main function code
-=======
->>>>>>> e45817a5
 ├── hello-world/
 │   ├── index.ts      # Example: Basic function with auth & database
 │   └── test.ts       # Unit tests
@@ -21,12 +16,6 @@
 │   └── test.ts       # Unit tests
 └── openrouter-chat/
     ├── index.ts      # Example: OpenRouter (100+ AI models)
-<<<<<<< HEAD
-├── deno.json         # Deno configuration and import maps
-└── hello-world/
-    ├── index.ts      # Main function code
-=======
->>>>>>> e45817a5
     └── test.ts       # Unit tests
 ```
 
@@ -35,10 +24,7 @@
 ### Configuration
 
 The `deno.json` file provides:
-<<<<<<< HEAD
-=======
-
->>>>>>> e45817a5
+
 - **Import Maps**: Centralized dependency management with shorthand imports
 - **Compiler Options**: TypeScript configuration for strict type checking
 - **Linting Rules**: Consistent code quality standards
@@ -289,10 +275,7 @@
    - See function for implementation details
 
 Both examples demonstrate:
-<<<<<<< HEAD
-=======
-
->>>>>>> e45817a5
+
 - External API calls
 - Environment variable handling
 - Error handling for API failures
