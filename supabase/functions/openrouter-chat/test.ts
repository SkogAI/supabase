// Tests for openrouter-chat edge function
// Run with: deno test --allow-all

import {
  assertEquals,
  assertExists,
  assertStringIncludes,
} from "https://deno.land/std@0.168.0/testing/asserts.ts";
<<<<<<< HEAD
import { testHeaders, testMessages, testUrls } from "../_shared/testing/fixtures.ts";
=======
import { testMessages, testHeaders, testUrls } from "../_shared/testing/fixtures.ts";
>>>>>>> 32d15c7f
import { MockFetch, mockOpenRouterResponse } from "../_shared/testing/mocks.ts";

// Test configuration
const FUNCTION_URL = testUrls.getFunctionUrl("openrouter-chat");

// List of models to test
const testModels = {
  openai: "openai/gpt-3.5-turbo",
  anthropic: "anthropic/claude-3-sonnet",
  google: "google/gemini-pro",
  meta: "meta-llama/llama-3-70b",
};

<<<<<<< HEAD
Deno.test({
  name: "openrouter-chat: CORS headers present",
  ignore: !Deno.env.get("RUN_INTEGRATION_TESTS"),
  async fn() {
    const response = await fetch(FUNCTION_URL, {
      method: "OPTIONS",
    });

    assertEquals(response.status, 200);
    assertExists(response.headers.get("Access-Control-Allow-Origin"));
    assertExists(response.headers.get("Access-Control-Allow-Headers"));
  },
});

Deno.test({
  name: "openrouter-chat: requires messages in request body",
  ignore: !Deno.env.get("RUN_INTEGRATION_TESTS"),
  async fn() {
    const response = await fetch(FUNCTION_URL, {
      method: "POST",
      headers: testHeaders.json,
      body: JSON.stringify({}),
    });

    // Should return error for missing messages
    const data = await response.json();
    assertExists(data);
  },
});

Deno.test({
  name: "openrouter-chat: requires model parameter",
  ignore: !Deno.env.get("RUN_INTEGRATION_TESTS"),
  async fn() {
    const response = await fetch(FUNCTION_URL, {
      method: "POST",
      headers: testHeaders.json,
      body: JSON.stringify({
        messages: testMessages.simple,
        // model is missing
      }),
    });

    const data = await response.json();
    assertExists(data);
  },
});

Deno.test({
  name: "openrouter-chat: accepts valid request format",
  ignore: !Deno.env.get("RUN_INTEGRATION_TESTS"),
  async fn() {
    const response = await fetch(FUNCTION_URL, {
      method: "POST",
      headers: testHeaders.json,
      body: JSON.stringify({
        messages: testMessages.simple,
        model: testModels.openai,
      }),
    });

    // May fail without API key, but should accept the format
    assertExists(response);
    const data = await response.json();
    assertExists(data);
  },
});

Deno.test({
  name: "openrouter-chat: handles conversation history",
  ignore: !Deno.env.get("RUN_INTEGRATION_TESTS"),
  async fn() {
    const response = await fetch(FUNCTION_URL, {
      method: "POST",
      headers: testHeaders.json,
      body: JSON.stringify({
        messages: testMessages.conversation,
        model: testModels.openai,
      }),
    });

    assertExists(response);
    const data = await response.json();
    assertExists(data);
  },
});

Deno.test({
  name: "openrouter-chat: accepts different model providers",
  ignore: !Deno.env.get("RUN_INTEGRATION_TESTS"),
  async fn() {
    // Test with different model formats
    for (const [provider, model] of Object.entries(testModels)) {
      const response = await fetch(FUNCTION_URL, {
        method: "POST",
        headers: testHeaders.json,
        body: JSON.stringify({
          messages: testMessages.simple,
          model: model,
        }),
      });

      assertExists(response, `Failed for provider: ${provider}`);
    }
  },
});

Deno.test({
  name: "openrouter-chat: accepts optional temperature parameter",
  ignore: !Deno.env.get("RUN_INTEGRATION_TESTS"),
  async fn() {
=======
Deno.test("openrouter-chat: CORS headers present", async () => {
  const response = await fetch(FUNCTION_URL, {
    method: "OPTIONS",
  });

  assertEquals(response.status, 200);
  assertExists(response.headers.get("Access-Control-Allow-Origin"));
  assertExists(response.headers.get("Access-Control-Allow-Headers"));
});

Deno.test("openrouter-chat: requires messages in request body", async () => {
  const response = await fetch(FUNCTION_URL, {
    method: "POST",
    headers: testHeaders.json,
    body: JSON.stringify({}),
  });

  // Should return error for missing messages
  const data = await response.json();
  assertExists(data);
});

Deno.test("openrouter-chat: requires model parameter", async () => {
  const response = await fetch(FUNCTION_URL, {
    method: "POST",
    headers: testHeaders.json,
    body: JSON.stringify({
      messages: testMessages.simple,
      // model is missing
    }),
  });

  const data = await response.json();
  assertExists(data);
});

Deno.test("openrouter-chat: accepts valid request format", async () => {
  const response = await fetch(FUNCTION_URL, {
    method: "POST",
    headers: testHeaders.json,
    body: JSON.stringify({
      messages: testMessages.simple,
      model: testModels.openai,
    }),
  });

  // May fail without API key, but should accept the format
  assertExists(response);
  const data = await response.json();
  assertExists(data);
});

Deno.test("openrouter-chat: handles conversation history", async () => {
  const response = await fetch(FUNCTION_URL, {
    method: "POST",
    headers: testHeaders.json,
    body: JSON.stringify({
      messages: testMessages.conversation,
      model: testModels.openai,
    }),
  });

  assertExists(response);
  const data = await response.json();
  assertExists(data);
});

Deno.test("openrouter-chat: accepts different model providers", async () => {
  // Test with different model formats
  for (const [provider, model] of Object.entries(testModels)) {
>>>>>>> 32d15c7f
    const response = await fetch(FUNCTION_URL, {
      method: "POST",
      headers: testHeaders.json,
      body: JSON.stringify({
        messages: testMessages.simple,
<<<<<<< HEAD
        model: testModels.openai,
        temperature: 0.7,
      }),
    });

    assertExists(response);
  },
});

Deno.test({
  name: "openrouter-chat: accepts optional max_tokens parameter",
  ignore: !Deno.env.get("RUN_INTEGRATION_TESTS"),
  async fn() {
    const response = await fetch(FUNCTION_URL, {
      method: "POST",
      headers: testHeaders.json,
      body: JSON.stringify({
        messages: testMessages.simple,
        model: testModels.openai,
        max_tokens: 100,
      }),
    });

    assertExists(response);
  },
});

Deno.test({
  name: "openrouter-chat: handles invalid JSON gracefully",
  ignore: !Deno.env.get("RUN_INTEGRATION_TESTS"),
  async fn() {
    const response = await fetch(FUNCTION_URL, {
      method: "POST",
      headers: testHeaders.json,
      body: "invalid json",
    });

    // Should handle error gracefully
    assertExists(response);
  },
});

Deno.test({
  name: "openrouter-chat: response time is reasonable",
  ignore: !Deno.env.get("RUN_INTEGRATION_TESTS"),
  async fn() {
    const start = performance.now();

    await fetch(FUNCTION_URL, {
      method: "POST",
      headers: testHeaders.json,
      body: JSON.stringify({
        messages: testMessages.simple,
        model: testModels.openai,
      }),
    });

    const duration = performance.now() - start;

    // Initial request setup should be fast
    assertEquals(duration < 5000, true, `Response took ${duration}ms`);
  },
=======
        model: model,
      }),
    });

    assertExists(response, `Failed for provider: ${provider}`);
  }
});

Deno.test("openrouter-chat: accepts optional temperature parameter", async () => {
  const response = await fetch(FUNCTION_URL, {
    method: "POST",
    headers: testHeaders.json,
    body: JSON.stringify({
      messages: testMessages.simple,
      model: testModels.openai,
      temperature: 0.7,
    }),
  });

  assertExists(response);
});

Deno.test("openrouter-chat: accepts optional max_tokens parameter", async () => {
  const response = await fetch(FUNCTION_URL, {
    method: "POST",
    headers: testHeaders.json,
    body: JSON.stringify({
      messages: testMessages.simple,
      model: testModels.openai,
      max_tokens: 100,
    }),
  });

  assertExists(response);
});

Deno.test("openrouter-chat: handles invalid JSON gracefully", async () => {
  const response = await fetch(FUNCTION_URL, {
    method: "POST",
    headers: testHeaders.json,
    body: "invalid json",
  });

  // Should handle error gracefully
  assertExists(response);
});

Deno.test("openrouter-chat: response time is reasonable", async () => {
  const start = performance.now();

  await fetch(FUNCTION_URL, {
    method: "POST",
    headers: testHeaders.json,
    body: JSON.stringify({
      messages: testMessages.simple,
      model: testModels.openai,
    }),
  });

  const duration = performance.now() - start;

  // Initial request setup should be fast
  assertEquals(duration < 5000, true, `Response took ${duration}ms`);
>>>>>>> 32d15c7f
});

// Unit tests with mocks
Deno.test("openrouter-chat: mock - successful API response", () => {
  const mockFetch = new MockFetch();
  const mockResponse = mockOpenRouterResponse(
    "Hello from OpenRouter!",
<<<<<<< HEAD
    testModels.openai,
=======
    testModels.openai
>>>>>>> 32d15c7f
  );

  mockFetch.addJsonMock(
    "https://openrouter.ai/api/v1/chat/completions",
<<<<<<< HEAD
    mockResponse,
=======
    mockResponse
>>>>>>> 32d15c7f
  );

  // Verify mock is set up correctly
  assertEquals(mockFetch.wasCalledWith("https://openrouter.ai/api/v1/chat/completions"), false);
});

<<<<<<< HEAD
Deno.test({
  name: "openrouter-chat: validates model format",
  ignore: !Deno.env.get("RUN_INTEGRATION_TESTS"),
  async fn() {
    const invalidModels = [
      "", // Empty string
      "invalid", // Missing provider prefix
      "provider/", // Missing model name
    ];

    for (const model of invalidModels) {
      const response = await fetch(FUNCTION_URL, {
        method: "POST",
        headers: testHeaders.json,
        body: JSON.stringify({
          messages: testMessages.simple,
          model: model,
        }),
      });

      assertExists(response);
    }
  },
});

Deno.test({
  name: "openrouter-chat: handles system messages",
  ignore: !Deno.env.get("RUN_INTEGRATION_TESTS"),
  async fn() {
=======
Deno.test("openrouter-chat: validates model format", async () => {
  const invalidModels = [
    "", // Empty string
    "invalid", // Missing provider prefix
    "provider/", // Missing model name
  ];

  for (const model of invalidModels) {
>>>>>>> 32d15c7f
    const response = await fetch(FUNCTION_URL, {
      method: "POST",
      headers: testHeaders.json,
      body: JSON.stringify({
<<<<<<< HEAD
        messages: testMessages.withSystem,
        model: testModels.openai,
=======
        messages: testMessages.simple,
        model: model,
>>>>>>> 32d15c7f
      }),
    });

    assertExists(response);
<<<<<<< HEAD
  },
});

Deno.test({
  name: "openrouter-chat: handles empty message content",
  ignore: !Deno.env.get("RUN_INTEGRATION_TESTS"),
  async fn() {
    const response = await fetch(FUNCTION_URL, {
      method: "POST",
      headers: testHeaders.json,
      body: JSON.stringify({
        messages: [{ role: "user", content: "" }],
        model: testModels.openai,
      }),
    });

    assertExists(response);
  },
});

Deno.test({
  name: "openrouter-chat: handles very long messages",
  ignore: !Deno.env.get("RUN_INTEGRATION_TESTS"),
  async fn() {
    const longMessage = "test ".repeat(1000); // ~5000 characters

    const response = await fetch(FUNCTION_URL, {
      method: "POST",
      headers: testHeaders.json,
      body: JSON.stringify({
        messages: [{ role: "user", content: longMessage }],
        model: testModels.openai,
      }),
    });

    assertExists(response);
  },
=======
  }
});

Deno.test("openrouter-chat: handles system messages", async () => {
  const response = await fetch(FUNCTION_URL, {
    method: "POST",
    headers: testHeaders.json,
    body: JSON.stringify({
      messages: testMessages.withSystem,
      model: testModels.openai,
    }),
  });

  assertExists(response);
});

Deno.test("openrouter-chat: handles empty message content", async () => {
  const response = await fetch(FUNCTION_URL, {
    method: "POST",
    headers: testHeaders.json,
    body: JSON.stringify({
      messages: [{ role: "user", content: "" }],
      model: testModels.openai,
    }),
  });

  assertExists(response);
});

Deno.test("openrouter-chat: handles very long messages", async () => {
  const longMessage = "test ".repeat(1000); // ~5000 characters

  const response = await fetch(FUNCTION_URL, {
    method: "POST",
    headers: testHeaders.json,
    body: JSON.stringify({
      messages: [{ role: "user", content: longMessage }],
      model: testModels.openai,
    }),
  });

  assertExists(response);
>>>>>>> 32d15c7f
});

// Integration test (only runs when RUN_INTEGRATION_TESTS is set)
Deno.test({
  name: "openrouter-chat: integration - full request/response cycle with OpenAI",
  ignore: !Deno.env.get("RUN_INTEGRATION_TESTS"),
  async fn() {
    const response = await fetch(FUNCTION_URL, {
      method: "POST",
      headers: testHeaders.json,
      body: JSON.stringify({
        messages: [{ role: "user", content: "Say 'test successful' and nothing else" }],
        model: testModels.openai,
      }),
    });

    const data = await response.json();
    assertExists(data);

    // If API key is configured, should get a valid response
    if (response.ok) {
      assertExists(data.choices);
      assertEquals(Array.isArray(data.choices), true);
    }
  },
});

Deno.test({
  name: "openrouter-chat: integration - test different providers",
  ignore: !Deno.env.get("RUN_INTEGRATION_TESTS"),
  async fn() {
    // Test multiple providers in integration environment
    const providersToTest = [testModels.openai]; // Add more if needed

    for (const model of providersToTest) {
      const response = await fetch(FUNCTION_URL, {
        method: "POST",
        headers: testHeaders.json,
        body: JSON.stringify({
          messages: [{ role: "user", content: "Hello" }],
          model: model,
        }),
      });

      assertExists(response, `Failed for model: ${model}`);
    }
  },
});

// Note: To run integration tests with actual OpenRouter API:
// 1. Start Supabase: supabase start
// 2. Set API key: supabase secrets set OPENROUTER_API_KEY=your_key
// 3. Serve function: supabase functions serve openrouter-chat
// 4. Run tests: RUN_INTEGRATION_TESTS=true deno test --allow-all
//
// Available models to test:
// - openai/gpt-3.5-turbo (OpenAI)
// - anthropic/claude-3-sonnet (Anthropic)
// - google/gemini-pro (Google)
// - meta-llama/llama-3-70b (Meta)
//
// See https://openrouter.ai/models for full list<|MERGE_RESOLUTION|>--- conflicted
+++ resolved
@@ -6,11 +6,8 @@
   assertExists,
   assertStringIncludes,
 } from "https://deno.land/std@0.168.0/testing/asserts.ts";
-<<<<<<< HEAD
 import { testHeaders, testMessages, testUrls } from "../_shared/testing/fixtures.ts";
-=======
 import { testMessages, testHeaders, testUrls } from "../_shared/testing/fixtures.ts";
->>>>>>> 32d15c7f
 import { MockFetch, mockOpenRouterResponse } from "../_shared/testing/mocks.ts";
 
 // Test configuration
@@ -24,7 +21,6 @@
   meta: "meta-llama/llama-3-70b",
 };
 
-<<<<<<< HEAD
 Deno.test({
   name: "openrouter-chat: CORS headers present",
   ignore: !Deno.env.get("RUN_INTEGRATION_TESTS"),
@@ -59,6 +55,76 @@
   name: "openrouter-chat: requires model parameter",
   ignore: !Deno.env.get("RUN_INTEGRATION_TESTS"),
   async fn() {
+Deno.test("openrouter-chat: CORS headers present", async () => {
+  const response = await fetch(FUNCTION_URL, {
+    method: "OPTIONS",
+  });
+
+  assertEquals(response.status, 200);
+  assertExists(response.headers.get("Access-Control-Allow-Origin"));
+  assertExists(response.headers.get("Access-Control-Allow-Headers"));
+});
+
+Deno.test("openrouter-chat: requires messages in request body", async () => {
+  const response = await fetch(FUNCTION_URL, {
+    method: "POST",
+    headers: testHeaders.json,
+    body: JSON.stringify({}),
+  });
+
+  // Should return error for missing messages
+  const data = await response.json();
+  assertExists(data);
+});
+
+Deno.test("openrouter-chat: requires model parameter", async () => {
+  const response = await fetch(FUNCTION_URL, {
+    method: "POST",
+    headers: testHeaders.json,
+    body: JSON.stringify({
+      messages: testMessages.simple,
+      // model is missing
+    }),
+  });
+
+  const data = await response.json();
+  assertExists(data);
+});
+
+Deno.test("openrouter-chat: accepts valid request format", async () => {
+  const response = await fetch(FUNCTION_URL, {
+    method: "POST",
+    headers: testHeaders.json,
+    body: JSON.stringify({
+      messages: testMessages.simple,
+      model: testModels.openai,
+    }),
+  });
+
+  // May fail without API key, but should accept the format
+  assertExists(response);
+  const data = await response.json();
+  assertExists(data);
+});
+
+Deno.test("openrouter-chat: handles conversation history", async () => {
+  const response = await fetch(FUNCTION_URL, {
+    method: "POST",
+    headers: testHeaders.json,
+    body: JSON.stringify({
+      messages: testMessages.conversation,
+      model: testModels.openai,
+    }),
+  });
+
+  assertExists(response);
+  const data = await response.json();
+  assertExists(data);
+});
+
+Deno.test("openrouter-chat: accepts different model providers", async () => {
+  // Test with different model formats
+  for (const [provider, model] of Object.entries(testModels)) {
     const response = await fetch(FUNCTION_URL, {
       method: "POST",
       headers: testHeaders.json,
@@ -136,84 +202,11 @@
   name: "openrouter-chat: accepts optional temperature parameter",
   ignore: !Deno.env.get("RUN_INTEGRATION_TESTS"),
   async fn() {
-=======
-Deno.test("openrouter-chat: CORS headers present", async () => {
-  const response = await fetch(FUNCTION_URL, {
-    method: "OPTIONS",
-  });
-
-  assertEquals(response.status, 200);
-  assertExists(response.headers.get("Access-Control-Allow-Origin"));
-  assertExists(response.headers.get("Access-Control-Allow-Headers"));
-});
-
-Deno.test("openrouter-chat: requires messages in request body", async () => {
-  const response = await fetch(FUNCTION_URL, {
-    method: "POST",
-    headers: testHeaders.json,
-    body: JSON.stringify({}),
-  });
-
-  // Should return error for missing messages
-  const data = await response.json();
-  assertExists(data);
-});
-
-Deno.test("openrouter-chat: requires model parameter", async () => {
-  const response = await fetch(FUNCTION_URL, {
-    method: "POST",
-    headers: testHeaders.json,
-    body: JSON.stringify({
-      messages: testMessages.simple,
-      // model is missing
-    }),
-  });
-
-  const data = await response.json();
-  assertExists(data);
-});
-
-Deno.test("openrouter-chat: accepts valid request format", async () => {
-  const response = await fetch(FUNCTION_URL, {
-    method: "POST",
-    headers: testHeaders.json,
-    body: JSON.stringify({
-      messages: testMessages.simple,
-      model: testModels.openai,
-    }),
-  });
-
-  // May fail without API key, but should accept the format
-  assertExists(response);
-  const data = await response.json();
-  assertExists(data);
-});
-
-Deno.test("openrouter-chat: handles conversation history", async () => {
-  const response = await fetch(FUNCTION_URL, {
-    method: "POST",
-    headers: testHeaders.json,
-    body: JSON.stringify({
-      messages: testMessages.conversation,
-      model: testModels.openai,
-    }),
-  });
-
-  assertExists(response);
-  const data = await response.json();
-  assertExists(data);
-});
-
-Deno.test("openrouter-chat: accepts different model providers", async () => {
-  // Test with different model formats
-  for (const [provider, model] of Object.entries(testModels)) {
->>>>>>> 32d15c7f
     const response = await fetch(FUNCTION_URL, {
       method: "POST",
       headers: testHeaders.json,
       body: JSON.stringify({
         messages: testMessages.simple,
-<<<<<<< HEAD
         model: testModels.openai,
         temperature: 0.7,
       }),
@@ -276,7 +269,6 @@
     // Initial request setup should be fast
     assertEquals(duration < 5000, true, `Response took ${duration}ms`);
   },
-=======
         model: model,
       }),
     });
@@ -340,7 +332,6 @@
 
   // Initial request setup should be fast
   assertEquals(duration < 5000, true, `Response took ${duration}ms`);
->>>>>>> 32d15c7f
 });
 
 // Unit tests with mocks
@@ -348,27 +339,20 @@
   const mockFetch = new MockFetch();
   const mockResponse = mockOpenRouterResponse(
     "Hello from OpenRouter!",
-<<<<<<< HEAD
     testModels.openai,
-=======
     testModels.openai
->>>>>>> 32d15c7f
   );
 
   mockFetch.addJsonMock(
     "https://openrouter.ai/api/v1/chat/completions",
-<<<<<<< HEAD
     mockResponse,
-=======
     mockResponse
->>>>>>> 32d15c7f
   );
 
   // Verify mock is set up correctly
   assertEquals(mockFetch.wasCalledWith("https://openrouter.ai/api/v1/chat/completions"), false);
 });
 
-<<<<<<< HEAD
 Deno.test({
   name: "openrouter-chat: validates model format",
   ignore: !Deno.env.get("RUN_INTEGRATION_TESTS"),
@@ -398,7 +382,6 @@
   name: "openrouter-chat: handles system messages",
   ignore: !Deno.env.get("RUN_INTEGRATION_TESTS"),
   async fn() {
-=======
 Deno.test("openrouter-chat: validates model format", async () => {
   const invalidModels = [
     "", // Empty string
@@ -407,23 +390,18 @@
   ];
 
   for (const model of invalidModels) {
->>>>>>> 32d15c7f
-    const response = await fetch(FUNCTION_URL, {
-      method: "POST",
-      headers: testHeaders.json,
-      body: JSON.stringify({
-<<<<<<< HEAD
+    const response = await fetch(FUNCTION_URL, {
+      method: "POST",
+      headers: testHeaders.json,
+      body: JSON.stringify({
         messages: testMessages.withSystem,
         model: testModels.openai,
-=======
         messages: testMessages.simple,
         model: model,
->>>>>>> 32d15c7f
-      }),
-    });
-
-    assertExists(response);
-<<<<<<< HEAD
+      }),
+    });
+
+    assertExists(response);
   },
 });
 
@@ -461,7 +439,6 @@
 
     assertExists(response);
   },
-=======
   }
 });
 
@@ -504,7 +481,6 @@
   });
 
   assertExists(response);
->>>>>>> 32d15c7f
 });
 
 // Integration test (only runs when RUN_INTEGRATION_TESTS is set)
