# Supabase Configuration
# Copy this file to .env and fill in your actual values
# See OPENAI_SETUP.md for complete OpenAI integration guide
<<<<<<< HEAD

# OpenAI API Key for Supabase Studio AI features (SQL generation, query assistance, etc.)
# Get your key from: https://platform.openai.com/api-keys
# Format: sk-...
SUPABASE_OPENAI_API_KEY=your-openai-api-key-here

# For Edge Functions: If you want to use AI providers in your edge functions,
# set them as Supabase secrets (not in this file):
#   supabase secrets set OPENAI_API_KEY=your-openai-api-key-here
#   supabase secrets set OPENROUTER_API_KEY=sk-or-your-openrouter-key-here
#
# Examples:
#   - OpenAI direct: see supabase/functions/openai-chat/
#   - OpenRouter (100+ models): see supabase/functions/openrouter-chat/
=======
>>>>>>> e45817a5

# OpenAI API Key for Supabase Studio AI features (SQL generation, query assistance, etc.)
# Get your key from: https://platform.openai.com/api-keys
# Format: sk-...
SUPABASE_OPENAI_API_KEY=your-openai-api-key-here

# For Edge Functions: If you want to use AI providers in your edge functions,
# set them as Supabase secrets (not in this file):
#   supabase secrets set OPENAI_API_KEY=your-openai-api-key-here
#   supabase secrets set OPENROUTER_API_KEY=sk-or-your-openrouter-key-here
#
# Examples:
#   - OpenAI direct: see supabase/functions/openai-chat/
#   - OpenRouter (100+ models): see supabase/functions/openrouter-chat/

# OpenAI API Key for Supabase Studio AI features (SQL generation, query assistance, etc.)
# Get your key from: https://platform.openai.com/api-keys
# Format: sk-...
SUPABASE_OPENAI_API_KEY=your-openai-api-key-here

# For Edge Functions: If you want to use AI providers in your edge functions,
# set them as Supabase secrets (not in this file):
#   supabase secrets set OPENAI_API_KEY=your-openai-api-key-here
#   supabase secrets set OPENROUTER_API_KEY=sk-or-your-openrouter-key-here
#
# Examples:
#   - OpenAI direct: see supabase/functions/openai-chat/
#   - OpenRouter (100+ models): see supabase/functions/openrouter-chat/

# OpenAI API Key for Supabase Studio AI features (SQL generation, query assistance, etc.)
# Get your key from: https://platform.openai.com/api-keys
# Format: sk-...
SUPABASE_OPENAI_API_KEY=your-openai-api-key-here

# For Edge Functions: If you want to use OpenAI in your edge functions,
# set OPENAI_API_KEY as a Supabase secret (not in this file):
#   supabase secrets set OPENAI_API_KEY=your-openai-api-key-here
# See supabase/functions/openai-chat/ for an example

# Optional: SMS Provider (Twilio)
SUPABASE_AUTH_SMS_TWILIO_AUTH_TOKEN=your-twilio-auth-token

# Optional: External OAuth Providers
SUPABASE_AUTH_EXTERNAL_APPLE_SECRET=your-apple-oauth-secret

# Optional: S3 Configuration for OrioleDB
S3_HOST=your-bucket.s3-region.amazonaws.com
S3_REGION=us-east-1
S3_ACCESS_KEY=your-access-key
S3_SECRET_KEY=your-secret-key

# Optional: Email SMTP (SendGrid example)
SENDGRID_API_KEY=your-sendgrid-api-key<|MERGE_RESOLUTION|>--- conflicted
+++ resolved
@@ -1,7 +1,6 @@
 # Supabase Configuration
 # Copy this file to .env and fill in your actual values
 # See OPENAI_SETUP.md for complete OpenAI integration guide
-<<<<<<< HEAD
 
 # OpenAI API Key for Supabase Studio AI features (SQL generation, query assistance, etc.)
 # Get your key from: https://platform.openai.com/api-keys
@@ -16,8 +15,6 @@
 # Examples:
 #   - OpenAI direct: see supabase/functions/openai-chat/
 #   - OpenRouter (100+ models): see supabase/functions/openrouter-chat/
-=======
->>>>>>> e45817a5
 
 # OpenAI API Key for Supabase Studio AI features (SQL generation, query assistance, etc.)
 # Get your key from: https://platform.openai.com/api-keys
