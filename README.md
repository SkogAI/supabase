# Image Search with Supabase Vector

In this example we're implementing image search using the [OpenAI CLIP Model](https://github.com/openai/CLIP), which was trained on a variety of (image, text)-pairs.

We're implementing two methods in the [`/image_search/main.py` file](/image_search/main.py):

1. The `seed` method generates embeddings for the images in the `images` folder and upserts them into a collection in Supabase Vector.
2. The `search` method generates an embedding from the search query and performs a vector similarity search query.

## Prerequisites

Before running this example, ensure you have:

- Python 3.8 or higher installed
- A Supabase account (sign up at https://supabase.com)
- Poetry package manager
- Basic familiarity with vector databases (helpful but not required)

## Setup

- Create a new project in your [Supabase dashboard](https://supabase.com/dashboard)
- Go to Settings > Database and copy your connection string
- Ensure the Vector extension is enabled in your project
- Install poetry: `pip install poetry`
- Activate the virtual environment: `poetry shell`
  - (to leave the venv just run `exit`)
- Install app dependencies: `poetry install`

## Run locally

### Generate the embeddings and seed the collection

- `supabase start`
- `poetry run seed`
- Check the embeddings stored in the local Supabase Dashboard: http://localhost:54323/project/default/editor > schema: vecs

**What to expect:** The seed command will process all images in the `images` folder and generate vector embeddings for each one.

### Perform a search

- `poetry run search "bike in front of red brick wall"`

**What to expect:** The search will return a list of images ranked by similarity to your search query, along with similarity scores.

## Run on hosted Supabase project

- Set `DB_CONNECTION` with the connection string from your hosted Supabase Dashboard: https://supabase.com/dashboard/project/_/database/settings > Connection string > URI

## Example Search Queries

Try these search queries to test the image search functionality:

- `"bike in front of red brick wall"`
- `"person walking in park"`
- `"blue sky with clouds"`
- `"city street at night"`

## Troubleshooting

**Common Issues:**

- **Poetry not found:** Make sure Poetry is installed with `pip install poetry`
- **Connection errors:** Verify your Supabase connection string is correct
- **No search results:** Ensure you've run the seed command first to populate the database
- **Python version errors:** This example requires Python 3.8 or higher

## How It Works

This example uses the CLIP (Contrastive Language-Image Pre-training) model to:

1. Convert images into high-dimensional vector representations (embeddings)
2. Convert text search queries into similar vector representations
3. Find images with embeddings most similar to the search query embedding
4. Return ranked results based on vector similarity scores

## Attributions

### Models

[clip-ViT-B-32](https://www.sbert.net/examples/applications/image-search/README.html) via [Hugging Face](https://huggingface.co/sentence-transformers/clip-ViT-B-32)

### Images

<<<<<<< HEAD
  #### via Linux packages

  Linux packages are provided in [Releases](https://github.com/supabase/cli/releases). To install, download the `.apk`/`.deb`/`.rpm`/`.pkg.tar.zst` file depending on your package manager and run the respective commands.

  ```sh
  sudo apk add --allow-untrusted <...>.apk
  ```

  ```sh
  sudo dpkg -i <...>.deb
  ```

  ```sh
  sudo rpm -i <...>.rpm
  ```

  ```sh
  sudo pacman -U <...>.pkg.tar.zst
  ```
</details>

<details>
  <summary><b>Other Platforms</b></summary>

  You can also install the CLI via [go modules](https://go.dev/ref/mod#go-install) without the help of package managers.

  ```sh
  go install github.com/supabase/cli@latest
  ```

  Add a symlink to the binary in `$PATH` for easier access:

  ```sh
  ln -s "$(go env GOPATH)/bin/cli" /usr/bin/supabase
  ```

  This works on other non-standard Linux distros.
</details>

<details>
  <summary><b>Community Maintained Packages</b></summary>

  Available via [pkgx](https://pkgx.sh/). Package script [here](https://github.com/pkgxdev/pantry/blob/main/projects/supabase.com/cli/package.yml).
  To install in your working directory:

  ```bash
  pkgx install supabase
  ```

  Available via [Nixpkgs](https://nixos.org/). Package script [here](https://github.com/NixOS/nixpkgs/blob/master/pkgs/development/tools/supabase-cli/default.nix).
</details>

### Run the CLI

```bash
supabase bootstrap
```

Or using npx:

```bash
npx supabase bootstrap
```

The bootstrap command will guide you through the process of setting up a Supabase project using one of the [starter](https://github.com/supabase-community/supabase-samples/blob/main/samples.json) templates.

## Docs

Command & config reference can be found [here](https://supabase.com/docs/reference/cli/about).

## Breaking changes

We follow semantic versioning for changes that directly impact CLI commands, flags, and configurations.

However, due to dependencies on other service images, we cannot guarantee that schema migrations, seed.sql, and generated types will always work for the same CLI major version. If you need such guarantees, we encourage you to pin a specific version of CLI in package.json.

## Developing

To run from source:

```sh
# Go >= 1.22
go run . help
```

### Required GitHub Secrets

Configure in **Settings → Secrets and variables → Actions**:

| Secret | How to Get |
|--------|------------|
| `SUPABASE_ACCESS_TOKEN` | Supabase Dashboard → Account → Access Tokens |
| `SUPABASE_PROJECT_ID` | Supabase Dashboard → Settings → General → Reference ID |
| `SUPABASE_DB_PASSWORD` | Supabase Dashboard → Settings → Database |
| `CLAUDE_CODE_OAUTH_TOKEN` | (Optional) For AI-powered PR analysis |

```bash
# Set secrets via GitHub CLI
gh secret set SUPABASE_ACCESS_TOKEN
gh secret set SUPABASE_PROJECT_ID
gh secret set SUPABASE_DB_PASSWORD
```

## 🔄 CI/CD Workflows

| Workflow | Trigger | Purpose |
|----------|---------|---------|
| **deploy.yml** | Push to main | Deploy migrations & functions |
| **pr-checks.yml** | Pull requests | Validate PRs, check for secrets |
| **migrations-validation.yml** | Migration changes | Test migrations in isolation |
| **edge-functions-test.yml** | Function changes | Lint, type-check, test functions |
| **schema-lint.yml** | Database changes | Check for anti-patterns |
| **security-scan.yml** | All pushes | Scan for vulnerabilities |
| **type-generation.yml** | Schema changes | Generate TypeScript types |
| **performance-test.yml** | Weekly | Run performance benchmarks |
| **backup.yml** | Daily | Create database backups |
| **dependency-updates.yml** | Weekly | Check for updates |

## 🔐 Security Best Practices

✅ **DO**:
- Use environment variables for secrets
- Enable RLS on all tables
- Review dependency updates
- Keep `.env` in `.gitignore`
- Use strong database passwords
- Rotate secrets periodically

❌ **DON'T**:
- Commit `.env` files
- Hardcode API keys
- Disable security scans
- Skip migration testing
- Deploy without reviewing changes

## 📊 Database Schema

Current schema includes:

- **`profiles`** - User profiles with comprehensive RLS policies
- **`posts`** - User-generated content with role-based access
- **Automatic triggers** - `updated_at` timestamp management
- **Auto profile creation** - On user signup via Auth
- **Custom types** - Enums and composite types for better data modeling

See `supabase/migrations/` for full schema and **[SCHEMA_ORGANIZATION.md](SCHEMA_ORGANIZATION.md)** for detailed documentation on schema organization and custom types.

### Row Level Security (RLS)

All tables have comprehensive RLS policies:

- ✅ **Service Role**: Full admin access for backend operations
- ✅ **Authenticated Users**: Can view all public data, manage own resources
- ✅ **Anonymous Users**: Read-only access to published content
- ✅ **Security**: Users cannot access or modify other users' private data

See **[docs/RLS_POLICIES.md](docs/RLS_POLICIES.md)** for complete policy documentation and patterns.

### Example: Using RLS Policies

```sql
-- In migrations: Enable RLS
ALTER TABLE posts ENABLE ROW LEVEL SECURITY;

-- Policy: Users can only see their own drafts
CREATE POLICY "Users see own drafts"
  ON posts FOR SELECT
  TO authenticated
  USING (published = true OR auth.uid() = user_id);
```

## 🤖 AI Agent Integration (MCP)

This project includes comprehensive infrastructure for AI agents to connect to and interact with the Supabase database using the Model Context Protocol (MCP).

### Supported Agent Types

- **Persistent Agents** - Long-running AI assistants with direct IPv6 connections
- **Serverless Agents** - AWS Lambda, Google Cloud Functions with transaction pooling
- **Edge Agents** - Cloudflare Workers, Vercel Edge with optimized latency
- **High-Performance Agents** - Dedicated poolers for intensive workloads

### Connection Methods

| Method | Use Case | Port | Best For |
|--------|----------|------|----------|
| Direct IPv6 | Persistent agents | 5432 | Full PostgreSQL features, lowest latency |
| Supavisor Session | IPv4 persistent agents | 5432 | Connection persistence, IPv4 compatibility |
| Supavisor Transaction | Serverless/Edge agents | 6543 | Auto cleanup, efficient resources |
| Dedicated Pooler | High-performance | Custom | Maximum throughput, isolated resources |

### Quick Start for AI Agents

```typescript
// Node.js example - Serverless agent
import { createClient } from '@supabase/supabase-js';

const supabase = createClient(
  process.env.SUPABASE_URL!,
  process.env.SUPABASE_SERVICE_ROLE_KEY!
);

// Query with automatic connection management
const { data, error } = await supabase
  .from('documents')
  .select('*')
  .limit(10);
```

```python
# Python example - Persistent agent
import asyncpg
import os

pool = await asyncpg.create_pool(
    os.getenv('DATABASE_URL'),
    min_size=5,
    max_size=20
)

async with pool.acquire() as conn:
    rows = await conn.fetch('SELECT * FROM users LIMIT 10')
```

**Documentation:**
- [MCP Server Architecture](docs/MCP_SERVER_ARCHITECTURE.md) - Complete architecture and design patterns
- [Connection Pool Optimization](docs/MCP_CONNECTION_POOLING.md) - Performance tuning for AI workloads

## 🧪 Testing

```bash
# Test edge functions
npm run test:functions

# Test RLS policies
npm run test:rls

# Test storage policies
supabase db execute --file tests/storage_test_suite.sql

# Test connection monitoring
supabase db execute --file tests/connection_monitoring_test_suite.sql

# Validate migrations locally
npm run db:reset

# Check for SQL issues
npm run lint:sql

# Test with seed data users
# Login with alice@example.com / password123 in your app
# or use Supabase Studio at http://localhost:8000
```

### Verify NPM Scripts

Verify that all npm scripts are working correctly:

```bash
# Run comprehensive verification of all npm scripts
./scripts/verify_npm_scripts.sh

# This will check:
# - All prerequisites (Docker, Supabase CLI, Deno, etc.)
# - Script definitions in package.json
# - Required files and directories
# - Provide installation instructions for missing tools
```

See [VERIFICATION_RESULTS.md](VERIFICATION_RESULTS.md) for detailed verification results.

## 💾 Storage

Supabase Storage provides secure file uploads with three pre-configured buckets:

### Buckets

| Bucket | Visibility | Size Limit | Purpose |
|--------|-----------|------------|---------|
| `avatars` | Public | 5MB | User profile pictures (images only) |
| `public-assets` | Public | 10MB | General public files (images, PDFs, etc.) |
| `user-files` | Private | 50MB | User documents and private uploads |

### Quick Start

```javascript
import { createClient } from '@supabase/supabase-js';

const supabase = createClient(SUPABASE_URL, SUPABASE_ANON_KEY);

// Upload avatar
const userId = supabase.auth.user().id;
const { data, error } = await supabase.storage
  .from('avatars')
  .upload(`${userId}/avatar.jpg`, file);

// Get public URL
const { data: { publicUrl } } = supabase.storage
  .from('avatars')
  .getPublicUrl(`${userId}/avatar.jpg`);

// Upload private file
await supabase.storage
  .from('user-files')
  .upload(`${userId}/document.pdf`, file);

// Download private file
const { data } = await supabase.storage
  .from('user-files')
  .download(`${userId}/document.pdf`);
```

### Features

✅ **Row Level Security** - User-based access control on all buckets  
✅ **File Size Limits** - Enforced at bucket level  
✅ **MIME Type Restrictions** - Only allowed file types accepted  
✅ **Public/Private Buckets** - Appropriate visibility for each use case  
✅ **User-scoped Paths** - Files organized by user ID  

### File Organization

All files must be organized in user-specific folders:

```
avatars/
  {user_id}/
    avatar.jpg

user-files/
  {user_id}/
    document.pdf
    report.xlsx
```

### Security

- Users can only upload/modify their own files
- Private buckets require authentication
- MIME types validated on upload
- File size limits enforced automatically

**See [docs/STORAGE.md](docs/STORAGE.md) for complete documentation, examples, and best practices.**

## 🔐 Authentication & SSO

Supabase Auth provides multiple authentication methods for your application, including email/password, OAuth providers, and enterprise SSO.

### Supported Methods

- **Email/Password** - Traditional email and password authentication
- **Magic Links** - Passwordless login via email
- **OAuth Providers** - Social login (Google, GitHub, etc.)
- **Phone/SMS** - SMS-based authentication with OTP
- **SAML 2.0 SSO** - Enterprise Single Sign-On for self-hosted instances

### SAML SSO with ZITADEL

For **self-hosted Supabase** instances, you can configure SAML 2.0 authentication with ZITADEL as the Identity Provider:

```
User → Supabase → ZITADEL (IdP) → Authentication → User Profile in Supabase
```

**Key Benefits:**
- ✅ Centralized user management in ZITADEL
- ✅ Single Sign-On across multiple applications
- ✅ Enterprise-grade security and compliance
- ✅ Support for MFA and advanced authentication policies
- ✅ Just-In-Time (JIT) user provisioning

### Configuration Guide

**Phase 1: ZITADEL Setup** ✅ Complete
- Configure ZITADEL as SAML Identity Provider
- Set up SAML application in ZITADEL
- Configure attribute mapping (email, name, etc.)
- Export SAML metadata
- Create test users

**Phase 2: Supabase Configuration** ✅ Complete
- Generate SAML private key for Supabase
- Configure Supabase Auth (GoTrue) with SAML support
- Set up Kong API Gateway routes for SAML endpoints
- Register ZITADEL as trusted Identity Provider via Admin API
- Test SSO authentication flow
- Deploy to production

**📖 Complete Guides**: 
- **Phase 1**: [docs/ZITADEL_SAML_IDP_SETUP.md](docs/ZITADEL_SAML_IDP_SETUP.md) - ZITADEL IdP configuration
- **Phase 2**: [docs/SUPABASE_SAML_SP_CONFIGURATION.md](docs/SUPABASE_SAML_SP_CONFIGURATION.md) - Supabase SP configuration

### Authentication Configuration

Configure authentication settings in `supabase/config.toml`:

```toml
[auth]
enabled = true
site_url = "http://localhost:8000"
enable_signup = true
jwt_expiry = 3600

# Email authentication
[auth.email]
enable_signup = false
enable_confirmations = false

# Multi-factor authentication
[auth.mfa]
max_enrolled_factors = 10
```

### Row Level Security with Auth

Use `auth.uid()` in RLS policies to secure data based on authenticated user:

```sql
-- Users can only see their own posts
CREATE POLICY "Users manage own posts"
  ON posts FOR ALL
  TO authenticated
  USING (auth.uid() = user_id)
  WITH CHECK (auth.uid() = user_id);
```

**See [docs/RLS_POLICIES.md](docs/RLS_POLICIES.md)** for authentication-based RLS patterns.

## 🔴 Realtime

Supabase Realtime allows you to listen to database changes in real-time using WebSockets.

### Quick Start

```javascript
import { createClient } from '@supabase/supabase-js';

const supabase = createClient(SUPABASE_URL, SUPABASE_ANON_KEY);

// Listen to all changes on posts table
const channel = supabase
  .channel('posts-channel')
  .on('postgres_changes', 
    { event: '*', schema: 'public', table: 'posts' },
    (payload) => console.log('Change:', payload)
  )
  .subscribe();

// Cleanup when done
await supabase.removeChannel(channel);
```

### Enabled Tables

Realtime is enabled for:
- ✅ `profiles` - User profile changes
- ✅ `posts` - Content changes

### Features

1. **Database Changes** - Listen to INSERT, UPDATE, DELETE events
2. **Presence** - Track online users and share state
3. **Broadcast** - Send ephemeral messages between clients

### Examples

See comprehensive examples in `examples/realtime/`:

```bash
# Basic subscription
node examples/realtime/basic-subscription.js

# Table-specific changes
node examples/realtime/table-changes.js

# Filtered subscriptions
node examples/realtime/filtered-subscription.js

# Presence tracking
node examples/realtime/presence.js

# Broadcast messages
node examples/realtime/broadcast.js

# Test realtime functionality
node examples/realtime/test-realtime.js

# Browser example with rate limiting
open examples/realtime/rate-limiting.html
```

### Common Patterns

**Listen to specific events:**
```javascript
supabase
  .channel('new-posts')
  .on('postgres_changes',
    { event: 'INSERT', schema: 'public', table: 'posts' },
    (payload) => console.log('New post:', payload.new)
  )
  .subscribe();
```

**Filter by column value:**
```javascript
supabase
  .channel('my-posts')
  .on('postgres_changes',
    { 
      event: '*', 
      schema: 'public', 
      table: 'posts',
      filter: 'user_id=eq.YOUR_USER_ID'
    },
    (payload) => console.log('Your post changed:', payload)
  )
  .subscribe();
```

**Track online users (Presence):**
```javascript
const channel = supabase.channel('online-users');
await channel
  .on('presence', { event: 'sync' }, () => {
    const users = channel.presenceState();
    console.log('Online users:', users);
  })
  .subscribe();

await channel.track({ user_id: 'user-1', status: 'online' });
```

**Send broadcast messages:**
```javascript
const channel = supabase.channel('chat');
await channel
  .on('broadcast', { event: 'message' }, (payload) => {
    console.log('Message:', payload);
  })
  .subscribe();

await channel.send({
  type: 'broadcast',
  event: 'message',
  payload: { text: 'Hello!' }
});
```

### Rate Limits

Default rate limits (configurable in `config.toml`):
- 100 concurrent connections per client
- 100 channels per connection
- 500 joins per second
- 1000 messages per second
- 100 events per second per channel

### Best Practices

1. **Always clean up subscriptions**
   ```javascript
   await supabase.removeChannel(channel);
   ```

2. **Use specific channel names**
   ```javascript
   supabase.channel('unique-channel-name');
   ```

3. **Filter server-side when possible**
   ```javascript
   filter: 'user_id=eq.123'
   ```

4. **Debounce rapid updates** on the client side

5. **Check RLS policies** - Users must have SELECT permission

### Troubleshooting

**Not receiving updates?**
- Check RLS policies allow SELECT
- Verify table is in `supabase_realtime` publication
- Check replica identity is set to FULL

**Connection issues?**
- Verify API keys are correct
- Check network connectivity
- Review browser console for errors

For more details, see `examples/realtime/README.md`

## 📚 Documentation

### Getting Started
- **[CONTRIBUTING.md](CONTRIBUTING.md)** - Complete guide for contributors (code, tests, PR process)
- **[WORKFLOWS.md](WORKFLOWS.md)** - Detailed development workflows and common procedures
- **[TROUBLESHOOTING.md](TROUBLESHOOTING.md)** - Comprehensive troubleshooting guide
- **[ARCHITECTURE.md](ARCHITECTURE.md)** - System architecture and design decisions

### Core Documentation
- **[DEVOPS.md](DEVOPS.md)** - Complete DevOps guide with secrets, workflows, troubleshooting
- **[docs/WORKTREES.md](docs/WORKTREES.md)** - Git worktrees for parallel development
- **[docs/CI_WORKTREE_INTEGRATION.md](docs/CI_WORKTREE_INTEGRATION.md)** - CI/CD integration for worktree-based testing
- **[QUICKSTART_OPENAI.md](QUICKSTART_OPENAI.md)** - 5-minute OpenAI setup guide ⚡
- **[OPENAI_SETUP.md](OPENAI_SETUP.md)** - OpenAI integration guide for Studio AI features and Edge Functions
- **[docs/ZITADEL_SAML_IDP_SETUP.md](docs/ZITADEL_SAML_IDP_SETUP.md)** - Complete guide for configuring ZITADEL as SAML Identity Provider for SSO
- **[docs/RLS_POLICIES.md](docs/RLS_POLICIES.md)** - Complete RLS policy guide with patterns and best practices
- **[docs/RLS_TESTING.md](docs/RLS_TESTING.md)** - RLS testing guidelines for local and CI/CD
- **[docs/STORAGE.md](docs/STORAGE.md)** - Storage buckets guide with usage examples and security patterns
- **[SCHEMA_ORGANIZATION.md](SCHEMA_ORGANIZATION.md)** - Schema organization and custom types documentation

### MCP Server Infrastructure (AI Agents)
- **[docs/MCP_SERVER_ARCHITECTURE.md](docs/MCP_SERVER_ARCHITECTURE.md)** - MCP server architecture and design patterns for AI agents
- **[docs/MCP_SERVER_CONFIGURATION.md](docs/MCP_SERVER_CONFIGURATION.md)** - Configuration templates for all agent types and environments
- **[docs/MCP_CONNECTION_POOLING.md](docs/MCP_CONNECTION_POOLING.md)** - Connection pool optimization for AI workloads
- **[docs/MCP_SESSION_MODE_SETUP.md](docs/MCP_SESSION_MODE_SETUP.md)** - Session mode setup for IPv4 persistent agents
- **[docs/MCP_SESSION_VS_TRANSACTION.md](docs/MCP_SESSION_VS_TRANSACTION.md)** - Guide for choosing connection modes
- **[docs/MCP_AUTHENTICATION.md](docs/MCP_AUTHENTICATION.md)** - Authentication strategies and security best practices
- **[docs/MCP_CONNECTION_EXAMPLES.md](docs/MCP_CONNECTION_EXAMPLES.md)** - Code examples in Node.js, Python, Deno, and more
- **[docs/MCP_CONNECTION_MONITORING.md](docs/MCP_CONNECTION_MONITORING.md)** - Connection monitoring, health checks, and diagnostics
- **[docs/MCP_IMPLEMENTATION_SUMMARY.md](docs/MCP_IMPLEMENTATION_SUMMARY.md)** - Complete MCP implementation overview
- **[docs/CONNECTION_TROUBLESHOOTING.md](docs/CONNECTION_TROUBLESHOOTING.md)** - Quick reference for connection issues
- **[supabase/functions/README.md](supabase/functions/README.md)** - Edge functions guide
- [Supabase CLI Reference](https://supabase.com/docs/reference/cli)
- [Local Development Guide](https://supabase.com/docs/guides/local-development)
- [Edge Functions Guide](https://supabase.com/docs/guides/functions)
- [Row Level Security](https://supabase.com/docs/guides/database/postgres/row-level-security)

## 🐛 Troubleshooting

**Quick Fixes:**

**Docker not running**
```bash
# Make sure Docker Desktop is running
docker info
```

**Port conflicts**
```bash
# Stop Supabase and check ports
supabase stop
lsof -i :8000
lsof -i :54322
```

**Migration errors**
```bash
# Reset and reapply migrations
supabase db reset --debug
```

**Function deployment fails**
```bash
# Check function logs
supabase functions logs <function-name>

# Test locally first
supabase functions serve <function-name>
```

**For comprehensive troubleshooting, see [TROUBLESHOOTING.md](TROUBLESHOOTING.md)**

## 🤝 Contributing

### Development Workflow

1. Create feature branch: `git checkout -b feature/my-feature`
2. Make changes and commit: `git commit -m "Add feature"`
3. Push branch: `git push origin feature/my-feature`
4. Open Pull Request (use issue templates!)
5. Wait for CI checks to pass
6. Request review
7. Merge to main → Auto-deploy!

### Issue Management

We use GitHub Issues with structured templates to track work:

- **Bug Reports** - Report issues and unexpected behavior
- **Feature Requests** - Suggest enhancements
- **DevOps Tasks** - Infrastructure and CI/CD work
- **Database Tasks** - Schema changes and migrations

**Create an issue**: https://github.com/SkogAI/supabase/issues/new/choose

**See [docs/ISSUE_MANAGEMENT.md](docs/ISSUE_MANAGEMENT.md) for complete guide.**

## 📝 License

MIT

## 🆘 Support

- **Maintainers**: Contact @Skogix or @Ic0n for assistance
- **Issues**: [GitHub Issues](../../issues)
- **Discussions**: [GitHub Discussions](../../discussions)
- **Supabase**: [supabase.com/support](https://supabase.com/support)

---

**Built with [Supabase](https://supabase.com) | Deployed with [GitHub Actions](https://github.com/features/actions)**
=======
Images from https://unsplash.com/license via https://picsum.photos/
>>>>>>> 65216739
<|MERGE_RESOLUTION|>--- conflicted
+++ resolved
@@ -81,7 +81,6 @@
 
 ### Images
 
-<<<<<<< HEAD
   #### via Linux packages
 
   Linux packages are provided in [Releases](https://github.com/supabase/cli/releases). To install, download the `.apk`/`.deb`/`.rpm`/`.pkg.tar.zst` file depending on your package manager and run the respective commands.
@@ -786,6 +785,100 @@
 ---
 
 **Built with [Supabase](https://supabase.com) | Deployed with [GitHub Actions](https://github.com/features/actions)**
-=======
-Images from https://unsplash.com/license via https://picsum.photos/
->>>>>>> 65216739
+  # Get all open PRs
+  prs=$(gh pr list --state open --json number,title,headRefName,mergeable,mergeStateStatus --limit 100)
+  
+  if [ "$prs" = "[]" ]; then
+    echo "No open PRs found." >> report.md
+    cat report.md
+    exit 0
+  fi
+  
+  # Parse and categorize PRs
+  cleanly_mergeable=""
+  behind_but_clean=""
+  has_conflicts=""
+  unknown_status=""
+  
+  echo "$prs" | jq -r '.[] | @base64' | while IFS= read -r pr; do
+    _jq() {
+      echo "$pr" | base64 --decode | jq -r "$1"
+    }
+  
+    number=$(_jq '.number')
+    '.title')
+    branch=$(_jq '.headRefName')
+    mergeable=$(_jq '.mergeable')
+    mergeState=$(_jq '.mergeStateStatus')
+  
+    case "$mergeable" in
+      "MERGEABLE")
+        if [ "$mergeState" = "BEHIND" ]; then
+          echo "- #$number: $title (\`$branch\`) - Behind master but no conflicts" >> behind.txt
+        else
+          echo "- #$number: $title (\`$branch\`) - Cleanly mergeable" >> clean.txt
+        fi
+        ;;
+      "CONFLICTING")
+        echo "- #$number: $title (\`$branch\`) - **HAS CONFLICTS**" >> conflicts.txt
+        # Comment on the PR about conflicts
+        gh pr comment "$number" --body "⚠️ This PR has merge conflicts with master after the latest push. Please sync your branch and resolve conflicts."
+        ;;
+      *)
+        echo "- #$number: $title (\`$branch\`) - Status: $mergeable" >> unknown.txt
+        ;;
+    esac
+  done
+  
+  # Build the report
+  if [ -f clean.txt ]; then
+    echo "### ✅ Cleanly Mergeable PRs" >> report.md
+    cat clean.txt >> report.md
+    echo "" >> report.md
+  fi
+  
+  if [ -f behind.txt ]; then
+    echo "### 📋 Behind Master (No Conflicts)" >> report.md
+    cat behind.txt >> report.md
+    echo "" >> report.md
+  fi
+  
+  if [ -f conflicts.txt ]; then
+    echo "### ⚠️ PRs with Merge Conflicts" >> report.md
+    cat conflicts.txt >> report.md
+    echo "" >> report.md
+  fi
+  
+  if [ -f unknown.txt ]; then
+    echo "### ❓ Unknown Status" >> report.md
+    cat unknown.txt >> report.md
+    echo "" >> report.md
+  fi
+  
+  # Output the report
+  cat report.md
+  
+  # Create/update a summary issue if there are conflicts or behind PRs
+  if [ -f conflicts.txt ] || [ -f behind.txt ]; then
+    issue_title="PR Sync Status - $(date +%Y-%m-%d)"
+    issue_body=$(cat report.md)
+  
+    # Check if there's already an open issue with this title pattern
+    existing_issue=$(gh issue list --state open --search "PR Sync Status" --json number --limit 1 | jq -r '.[0].number // empty')
+  
+    if [ -n "$existing_issue" ]; then
+      # Update existing issue
+      gh issue comment "$existing_issue" --body "$issue_body"
+      echo "Updated issue #$existing_issue with latest status"
+    else
+      # Create new issue
+      gh issue create --title "$issue_title" --body "$issue_body" --label "automation"
+      echo "Created new sync status issue"
+    fi
+  fi
+  shell: /usr/bin/bash -e {0}
+  env:
+    GH_TOKEN: ***
+/home/runner/work/_temp/d1e62cd0-7e06-4845-b651-86c9e44f1f23.sh: line 27: syntax error near unexpected token `)'
+Error: Process completed with exit code 2.
+Images from https://unsplash.com/license via https://picsum.photos/