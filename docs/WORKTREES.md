--- conflicted
+++ resolved
@@ -198,7 +198,6 @@
 git worktree remove .dev/worktree/pr-review-42
 ```
 
-<<<<<<< HEAD
 ### Automated worktree cleanup
 
 The cleanup script helps maintain a clean development environment by automatically detecting and removing worktrees for merged PRs:
@@ -222,7 +221,6 @@
 - ❌ Unmerged branches (active development)
 - ❌ Worktrees with uncommitted changes (requires confirmation)
 - ❌ Remote branches (manual deletion recommended)
-=======
 ## Worktree Templates
 
 Worktrees are automatically configured with templates based on their type. See [.dev/worktree-templates/README.md](../.dev/worktree-templates/README.md) for details.
@@ -238,25 +236,17 @@
 - Database initialization
 - Type generation
 - Type-specific checklists and guides
->>>>>>> bc159abe
 
 ## Best Practices
 
 1. **Always create worktrees in `.dev/worktree/`** - Keeps them organized and ignored by git
 2. **Use meaningful names** - Scripts auto-generate from issue titles
-<<<<<<< HEAD
-3. **Clean up merged branches** - Use `cleanup-worktrees.sh --auto` for automated cleanup
-4. **One worktree per issue** - Keeps changes isolated and reviewable
-5. **Sync regularly** - `git fetch origin` before creating new worktrees
-6. **Regular maintenance** - Run `cleanup-worktrees.sh --status` periodically to check for merged PRs
-=======
 3. **Let templates run** - Auto-setup ensures consistency
 4. **Update .env with real values** - Templates use placeholders
 5. **Follow type-specific checklists** - They prevent missing steps
 6. **Clean up merged branches** - Remove worktrees after PR is merged
 7. **One worktree per issue** - Keeps changes isolated and reviewable
 8. **Sync regularly** - `git fetch origin` before creating new worktrees
->>>>>>> bc159abe
 
 ## Troubleshooting
 
